--- conflicted
+++ resolved
@@ -285,11 +285,7 @@
             break;
 
         case Tag::USER_ID:
-<<<<<<< HEAD
-            // TODO(67752510)
-=======
             user_id = authorizationValue(TAG_USER_ID, param).value();
->>>>>>> de5eee4f
             break;
 
         case Tag::CALLER_NONCE:
@@ -297,11 +293,7 @@
             break;
 
         case Tag::UNLOCKED_DEVICE_REQUIRED:
-<<<<<<< HEAD
-            // TODO(67752510)
-=======
             unlocked_device_required = true;
->>>>>>> de5eee4f
             break;
 
         /* Tags should never be in key auths. */
